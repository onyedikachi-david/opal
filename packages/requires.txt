--- conflicted
+++ resolved
@@ -12,13 +12,10 @@
 fastapi-utils>=0.2.1,<1
 setuptools>=70.0.0 # not directly required, pinned by Snyk to avoid a vulnerability
 anyio>=4.4.0 # not directly required, pinned by Snyk to avoid a vulnerability
-<<<<<<< HEAD
 prometheus_client
 opentelemetry-api
 opentelemetry-sdk
 opentelemetry-instrumentation
 opentelemetry-instrumentation-fastapi
 opentelemetry-exporter-otlp
-=======
-starlette>=0.40.0 # not directly required, pinned by Snyk to avoid a vulnerability
->>>>>>> 6dbba8f2
+starlette>=0.40.0 # not directly required, pinned by Snyk to avoid a vulnerability